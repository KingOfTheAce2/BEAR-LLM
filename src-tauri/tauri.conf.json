--- conflicted
+++ resolved
@@ -53,12 +53,8 @@
       "digestAlgorithm": "sha256",
       "timestampUrl": "",
       "webviewInstallMode": {
-<<<<<<< HEAD
         "type": "downloadBootstrapper",
         "silent": true
-=======
-        "type": "downloadBootstrapper"
->>>>>>> ee412c6f
       },
       "wix": {
         "language": "en-US"
