# Dependencies
node_modules/
npm-cache/
npm-debug.log*
yarn-debug.log*
yarn-error.log*

# Production
/dist
/build

# Environment variables
.env
.env.local
.env.development.local
.env.test.local
.env.production.local

# IDE
.vscode/
.idea/
*.swp
*.swo

# OS
.DS_Store
.DS_Store?
._*
.Spotlight-V100
.Trashes
ehthumbs.db
Thumbs.db

# Rust/Cargo
target/
Cargo.lock

# Tauri
src-tauri/target/
.tauri/

# Logs
*.log
logs/

# Runtime data
pids/
*.pid
*.seed
*.pid.lock

# Coverage directory used by tools like istanbul
coverage/

# nyc test coverage
.nyc_output

# Dependency directories
jspm_packages/

# Optional npm cache directory
.npm

# Optional eslint cache
.eslintcache

# Optional REPL history
.node_repl_history

# Output of 'npm pack'
*.tgz

# Yarn Integrity file
.yarn-integrity

# parcel-bundler cache (https://parceljs.org/)
.cache
.parcel-cache

# next.js build output
.next

# nuxt.js build output
.nuxt

# vuepress build output
.vuepress/dist

# Serverless directories
.serverless

# Models (large files)
models/
*.gguf
*.bin
*.safetensors

# User data
.bear-ai/
user_data/

# Temporary files
tmp/
temp/

# Development tools
.claude/

<<<<<<< HEAD
# Claude Flow generated files
.claude/settings.local.json
.mcp.json
claude-flow.config.json
.swarm/
.hive-mind/
.claude-flow/
memory/
coordination/
memory/claude-flow-data.json
memory/sessions/*
!memory/sessions/README.md
memory/agents/*
!memory/agents/README.md
coordination/memory_bank/*
coordination/subtasks/*
coordination/orchestration/*
*.db
*.db-journal
*.db-wal
*.sqlite
*.sqlite-journal
*.sqlite-wal
claude-flow
# Removed Windows wrapper files per user request
hive-mind-prompt-*.txt
=======
# WebView2 Runtime
src-tauri/WebView2Loader.dll
>>>>>>> ee412c6f
<|MERGE_RESOLUTION|>--- conflicted
+++ resolved
@@ -106,7 +106,6 @@
 # Development tools
 .claude/
 
-<<<<<<< HEAD
 # Claude Flow generated files
 .claude/settings.local.json
 .mcp.json
@@ -133,7 +132,6 @@
 claude-flow
 # Removed Windows wrapper files per user request
 hive-mind-prompt-*.txt
-=======
+
 # WebView2 Runtime
-src-tauri/WebView2Loader.dll
->>>>>>> ee412c6f
+src-tauri/WebView2Loader.dll